--- conflicted
+++ resolved
@@ -97,28 +97,6 @@
 				ctx := context.WithValue(req.Context(), auth.UserKey, fauth)
 				req = req.WithContext(ctx)
 			}
-<<<<<<< HEAD
-		}
-		// Perform request
-		t.Log(test.Description)
-		switch test.Action {
-		case "listall":
-			ListAllReleases(*cfg, response, req, test.Params)
-		default:
-			t.Errorf("Unexpected action %s", test.Action)
-		}
-		// Check result
-		if response.Code != test.StatusCode {
-			t.Errorf("Expecting a StatusCode %d, received %d", test.StatusCode, response.Code)
-		}
-		releases := extractReleases(cfg.ActionConfig.Releases)
-		if !reflect.DeepEqual(releases, test.RemainingReleases) {
-			t.Errorf("Unexpected remaining releases. Expecting %v, found %v", test.RemainingReleases, releases)
-		}
-		if test.ResponseBody != "" {
-			if test.ResponseBody != response.Body.String() {
-				t.Errorf("Unexpected body response. Expecting %s, found %s", test.ResponseBody, response.Body)
-=======
 			response := httptest.NewRecorder()
 			cfg := newConfigFixture(t)
 			for i := range test.ExistingReleases {
@@ -126,10 +104,11 @@
 				if err != nil {
 					t.Errorf("Failed to initiate test: %v", err)
 				}
->>>>>>> 0e4c5732
 			}
 			// Perform request
 			switch test.Action {
+			case "listall":
+				ListAllReleases(*cfg, response, req, test.Params)
 			default:
 				t.Errorf("Unexpected action %s", test.Action)
 			}
